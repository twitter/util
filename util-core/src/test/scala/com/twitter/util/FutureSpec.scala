package com.twitter.util

import org.specs.Specification
import org.specs.mock.Mockito
import com.twitter.conversions.time._
import java.util.concurrent.ConcurrentLinkedQueue
import com.twitter.concurrent.SimpleSetter

<<<<<<< HEAD
class FutureSpec extends Specification with Mockito {
  "Future" should {
=======
object FutureSpec extends Specification with Mockito {
  implicit def futureMatcher[A](future: Future[A]) = new {
    def mustProduce(expected: Try[A]) {
      val latch = new CountDownLatch(1)
      future.respond { response =>
        response mustEqual expected
        latch.countDown()
      }
      latch.within(1.second)
    }
  }

  "object Future" should {
>>>>>>> 3777b8b5
    import Future._

    "times" in {
      val queue = new ConcurrentLinkedQueue[Promise[Unit]]
      var complete = false
      var failure = false
      val iteration = times(3) {
        val promise = new Promise[Unit]
        queue add promise
        promise
      }
      iteration onSuccess { _ =>
        complete = true
      } onFailure { f =>
        failure = true
      }
      complete mustBe false
      failure mustBe false

      "when everything succeeds" in {
        queue.poll().setValue(())
        complete mustBe false
        failure mustBe false

        queue.poll().setValue(())
        complete mustBe false
        failure mustBe false

        queue.poll().setValue(())
        complete mustBe true
        failure mustBe false
      }

      "when some succeed and some fail" in {
        queue.poll().setValue(())
        complete mustBe false
        failure mustBe false

        queue.poll().setException(new Exception(""))
        complete mustBe false
        failure mustBe true
      }

      "when cancelled" in {
        iteration.cancel()
        0 until 3 foreach { _ =>
          val f = queue.poll()
          f.isCancelled must beTrue
          f.setValue(())
        }
      }
    }

    "whileDo" in {
      var i = 0
      val queue = new ConcurrentLinkedQueue[Promise[Unit]]
      var complete = false
      var failure = false
      val iteration = whileDo(i < 3) {
        i += 1
        val promise = new Promise[Unit]
        queue add promise
        promise
      }

      iteration onSuccess { _ =>
        complete = true
      } onFailure { f =>
        failure = true
      }
      complete mustBe false
      failure mustBe false

      "when everything succeeds" in {
        queue.poll().setValue(())
        complete mustBe false
        failure mustBe false

        queue.poll().setValue(())
        complete mustBe false
        failure mustBe false

        queue.poll().setValue(())

        complete mustBe true
        failure mustBe false
      }

      "when some succeed and some fail" in {
        queue.poll().setValue(())
        complete mustBe false
        failure mustBe false

        queue.poll().setException(new Exception(""))
        complete mustBe false
        failure mustBe true
      }

      "when cancelled" in {
        iteration.cancel()
        0 until 3 foreach { _ =>
          val f = queue.poll()
          f.isCancelled must beTrue
          f.setValue(())
        }
      }
    }

    "collect" in {
      val p0 = new Promise[Int]
      val p1 = new Promise[Int]
      val f = Future.collect(Seq(p0, p1))
      f.isDefined must beFalse

      "only return when both futures complete" in {
        p0() = Return(1)
        f.isDefined must beFalse
        p1() = Return(2)
        f() must be_==(Seq(1, 2))
      }

      "return with exception if the first future throws" in {
        p0() = Throw(new Exception)
        f() must throwA[Exception]
      }

      "return with exception if the second future throws" in {
        p0() = Return(1)
        f.isDefined must beFalse
        p1() = Throw(new Exception)
        f() must throwA[Exception]
      }

      "propagate cancellation" in {
        p0.isCancelled must beFalse
        p1.isCancelled must beFalse
        f.cancel()
        p0.isCancelled must beTrue
        p1.isCancelled must beTrue
      }
    }

    "select" in {
      "return the first result" in {
        def tryBothForIndex(i: Int) = {
          "success (%d)".format(i) in {
            val fs = (0 until 10 map { _ => new Promise[Int] }) toArray
            val f = Future.select(fs)
            f.isDefined must beFalse
            fs(i)() = Return(1)
            f.isDefined must beTrue
            f() must beLike {
              case (Return(1), rest) =>
                rest must haveSize(9)
                val elems = fs.slice(0, i) ++ fs.slice(i + 1, 10)
                rest must haveTheSameElementsAs(elems)
                true
            }
          }

          "failure (%d)".format(i) in {
            val fs = (0 until 10 map { _ => new Promise[Int] }) toArray
            val f = Future.select(fs)
            f.isDefined must beFalse
            val e = new Exception("sad panda")
            fs(i)() = Throw(e)
            f.isDefined must beTrue
            f() must beLike {
              case (Throw(e), rest) =>
                rest must haveSize(9)
                val elems = fs.slice(0, i) ++ fs.slice(i + 1, 10)
                rest must haveTheSameElementsAs(elems)
                true
            }
          }
        }

        // Ensure this works for all indices:
        0 until 10 foreach { tryBothForIndex(_) }
      }

      "fail if we attempt to select an empty future sequence" in {
        val f = Future.select(Seq())
        f.isDefined must beTrue
        f() must throwA(new IllegalArgumentException("empty future list!"))
      }

      "propagate cancellation" in {
        val fs = (0 until 10 map { _ => new Promise[Int] }) toArray;
        Future.select(fs).cancel()
        fs foreach { f =>
          f.isCancelled must beTrue
        }
      }
    }
  }

  "Future" should {
    "select" in {
      val p0 = new Promise[Int]
      val p1 = new Promise[Int]
      val f = p0 select p1
      f.isDefined must beFalse

      "select the first [result] to complete" in {
        p0() = Return(1)
        p1() = Return(2)
        f() must be_==(1)
      }

      "select the first [exception] to complete" in {
        p0() = Throw(new Exception)
        p1() = Return(2)
        f() must throwA[Exception]
      }

      "propagate cancellation" in {
        p0.isCancelled must beFalse
        p1.isCancelled must beFalse
        f.cancel()
        p0.isCancelled must beTrue
        p1.isCancelled must beTrue
      }
    }

    "join" in {
      val p0 = new Promise[Int]
      val p1 = new Promise[Int]
      val f = p0 join p1
      f.isDefined must beFalse

      "only return when both futures complete" in {
        p0() = Return(1)
        f.isDefined must beFalse
        p1() = Return(2)
        f() must be_==(1, 2)
      }

      "return with exception if the first future throws" in {
        p0() = Throw(new Exception)
        f() must throwA[Exception]
      }

      "return with exception if the second future throws" in {
        p0() = Return(1)
        f.isDefined must beFalse
        p1() = Throw(new Exception)
        f() must throwA[Exception]
      }

      "propagate cancellation" in {
        p0.isCancelled must beFalse
        p1.isCancelled must beFalse
        f.cancel()
        p0.isCancelled must beTrue
        p1.isCancelled must beTrue
      }
    }

    "toJavaFuture" in {
      "return the same thing as our Future when initialized" in {
        val f = Future.value(1)
        val jf = f.toJavaFuture
        f.get() mustBe jf.get()
        "must both be done" in {
          f.isDefined must beTrue
          jf.isDone must beTrue
          f.isCancelled must beFalse
          jf.isCancelled must beFalse
        }
      }

      "return the same thing as our Future when set later" in {
        val f = new Promise[Int]
        val jf = f.toJavaFuture
        f.setValue(1)
        f.get() mustBe jf.get()
        "must both be done" in {
          f.isDefined must beTrue
          jf.isDone must beTrue
          f.isCancelled must beFalse
          jf.isCancelled must beFalse
        }
      }

      "cancel when the java future is cancelled" in {
        val f = new Promise[Int]
        val jf = f.toJavaFuture
        f.isDefined mustBe false
        jf.isDone mustBe false
        jf.cancel(true) mustBe true
        f.isCancelled mustBe true
        jf.isCancelled mustBe true
      }

      "cancel when the twitter future is cancelled" in {
        val f = new Promise[Int]
        val jf = f.toJavaFuture
        f.isDefined mustBe false
        jf.isDone mustBe false
        f.cancel()
        f.isCancelled mustBe true
        jf.isCancelled mustBe true
      }

      "java future should throw an exception" in {
        val f = new Promise[Int]
        val jf = f.toJavaFuture
        f.setException(new RuntimeException())
        jf.get() must throwA(new RuntimeException())
      }
    }
  }

  "Promise" should {
    "map" in {
      "when it's all chill" in {
        val f = Future(1) map { x => x + 1 }
        f() mustEqual 2
      }

      "when there's a problem in the passed in function" in {
        val e = new Exception
        val f = Future(1) map { x =>
          throw e
          x + 1
        }
        f() must throwA(e)
      }

      "cancellation" in {
        val f1 = Future(1)
        val f2 = f1 map { _ => () }
        f1.isCancelled must beFalse
        f2.cancel()
        f1.isCancelled must beTrue
      }
    }

    "flatMap" in {
      "successes" in {
        val f = Future(1) flatMap { x => Future(x + 1) }

        "apply" in {
          f() mustEqual 2
        }

        "respond" in {
          f mustProduce Return(2)
        }

        "cancellation" in {
          val f1 = Future(1)
          val f2 = Future(2)
          val f = f1 flatMap { _ => f2 }
          f1.isCancelled must beFalse
          f2.isCancelled must beFalse
          f.cancel()
          f1.isCancelled must beTrue
          f2.isCancelled must beTrue
        }
      }

      "failures" in {
        val e = new Exception
        val g = Future[Int](throw e) flatMap { x => Future(x + 1) }

        "apply" in {
          g() must throwA(e)
        }

        "respond" in {
          g mustProduce Throw(e)
        }

        "when there is an exception in the passed in function" in {
          val e = new Exception
          val f = Future(1).flatMap[Int, Future] { x =>
            throw e
          }
          f() must throwA(e)
        }
      }
    }

    "flatten" in {
      "successes" in {
        val f = Future(Future(1))
        f.flatten mustProduce Return(1)
      }

      "shallow failures" in {
        val e = new Exception
        val f: Future[Future[Int]] = Future.exception(e)
        f.flatten mustProduce Throw(e)
      }

      "deep failures" in {
        val e = new Exception
        val f: Future[Future[Int]] = Future(Future.exception(e))
        f.flatten mustProduce Throw(e)
      }

      "cancellation" in {
        val f1 = Future(1)
        val f2 = Future(f1)
        val f = f2.flatten
        f1.isCancelled must beFalse
        f2.isCancelled must beFalse
        f.cancel()
        f1.isCancelled must beTrue
        f2.isCancelled must beTrue
      }
    }

    "rescue" in {
      val e = new Exception

      "successes" in {
        val f = Future(1) rescue { case e => Future(2) }

        "apply" in {
          f() mustEqual 1
        }

        "respond" in {
          f mustProduce Return(1)
        }
      }

      "failures" in {
        val g = Future[Int](throw e) rescue { case e => Future(2) }

        "apply" in {
          g() mustEqual 2 //must throwA(e)
        }

        "respond" in {
          g mustProduce Return(2)
        }

        "when the error handler errors" in {
          val g = Future[Int](throw e) rescue { case e => throw e; Future(2) }
          g() must throwA(e)
        }
      }

      "cancellation" in {
        val f1 = Future.exception(new Exception)
        val f2 = Future(2)
        val f = f1 rescue { case _ => f2 }
        f1.isCancelled must beFalse
        f2.isCancelled must beFalse
        f.cancel()
        f1.isCancelled must beTrue
        f1.isCancelled must beTrue
      }
    }

    "foreach" in {
      var wasCalledWith: Option[Int] = None
      val f = Future(1)
      f foreach { i =>
        wasCalledWith = Some(i)
      }
      wasCalledWith mustEqual Some(1)
    }

    "respond" in {
      "when the result has arrived" in {
        var wasCalledWith: Option[Int] = None
        val f = Future(1)
        f respond {
          case Return(i) => wasCalledWith = Some(i)
          case Throw(e) => fail(e.toString)
        }
        wasCalledWith mustEqual Some(1)
      }

      "when the result has not yet arrived it buffers computations" in {
        var wasCalledWith: Option[Int] = None
        val f = new Promise[Int]
        f foreach { i =>
          wasCalledWith = Some(i)
        }
        wasCalledWith mustEqual None
        f()= Return(1)
        wasCalledWith mustEqual Some(1)
      }
    }

    "Future() handles exceptions" in {
      val e = new Exception
      val f = Future[Int] { throw e }
      f() must throwA(e)
    }

    "propagate locals" in {
      val local = new Local[Int]
      val promise0 = new Promise[Unit]
      val promise1 = new Promise[Unit]

      local() = 1010

      val both = promise0 flatMap { _ =>
        val local0 = local()
        promise1 map { _ =>
          val local1 = local()
          (local0, local1)
        }
      }

      local() = 123
      promise0() = Return(())
      local() = 321
      promise1() = Return(())

      both.isDefined must beTrue
      both() must be_==((Some(1010), Some(1010)))
    }

    "propagate locals across threads" in {
      val local = new Local[Int]
      val promise = new Promise[Option[Int]]

      local() = 123
      val done = promise map { otherValue => (otherValue, local()) }

      val t = new Thread {
        override def run() {
          local() = 1010
          promise() = Return(local())
        }
      }

      t.run()
      t.join()

      done.isDefined must beTrue
      done() must be_==((Some(1010), Some(123)))
    }

    "cancellation" in {
      val c = spy(new Promise[Int])
      val c1 = spy(new Promise[Int])

      "dispatch onCancellation upon cancellation" in {
        val p = new Promise[Int]
        var wasRun = false
        p onCancellation { wasRun = true }
        wasRun must beFalse
        p.cancel()
        wasRun must beTrue
      }

      "cancel a linked cancellable (after cancellation)" in {
        c.cancel()
        there was no(c1).cancel()
        c.linkTo(c1)
        there was one(c1).cancel()
      }

      "cancel a linked cancellable (before cancellation)" in {
        c.linkTo(c1)
        there was no(c1).cancel()
        c.cancel()
        there was one(c1).cancel()
      }
    }
  }

  "within" in {
    "when we run out of time" in {
      implicit val timer = new JavaTimer
      val p = new Promise[Int]
      p.within(50.milliseconds).get() must throwA[TimeoutException]
      timer.stop()
    }

    "when everything is chill" in {
      implicit val timer = new JavaTimer
      val p = new Promise[Int]
      p.setValue(1)
      p.within(50.milliseconds).get() mustBe 1
      timer.stop()
    }

    "cancellation" in Time.withCurrentTimeFrozen { tc =>
      implicit val timer = new MockTimer
      val p = new Promise[Int]
      val f = p.within(50.milliseconds)
      p.isCancelled must beFalse
      f.cancel()
      p.isCancelled must beTrue
    }
  }

  "FutureTask" in {
    "should return result" in {
      val task = new FutureTask("hello")
      task.run()
      task() mustEqual "hello"
    }

    "should throw result" in {
      val task = new FutureTask[String](throw new IllegalStateException)
      task.run()
      task() must throwA(new IllegalStateException)
    }
  }
<<<<<<< HEAD

  "Future.select()" in {
    val p0 = new Promise[Int]
    val p1 = new Promise[Int]
    val f = p0 select p1
    f.isDefined must beFalse

    "should select the first [result] to complete" in {
      p0() = Return(1)
      p1() = Return(2)
      f() must be_==(1)
    }

    "should select the first [exception] to complete" in {
      p0() = Throw(new Exception)
      p1() = Return(2)
      f() must throwA[Exception]
    }

    "should propagate cancellation" in {
      p0.isCancelled must beFalse
      p1.isCancelled must beFalse
      f.cancel()
      p0.isCancelled must beTrue
      p1.isCancelled must beTrue
    }
  }

  "Future.join()" in {
    val p0 = new Promise[Int]
    val p1 = new Promise[Int]
    val f = p0 join p1
    f.isDefined must beFalse

    "should only return when both futures complete" in {
      p0() = Return(1)
      f.isDefined must beFalse
      p1() = Return(2)
      f() must be_==(1, 2)
    }

    "should return with exception if the first future throws" in {
      p0() = Throw(new Exception)
      f() must throwA[Exception]
    }

    "return with exception if the second future throws" in {
      p0() = Return(1)
      f.isDefined must beFalse
      p1() = Throw(new Exception)
      f() must throwA[Exception]
    }

    "propagate cancellation" in {
      p0.isCancelled must beFalse
      p1.isCancelled must beFalse
      f.cancel()
      p0.isCancelled must beTrue
      p1.isCancelled must beTrue
    }
  }

  "Future.collect()" in {
    val p0 = new Promise[Int]
    val p1 = new Promise[Int]
    val f = Future.collect(Seq(p0, p1))
    f.isDefined must beFalse

    "should only return when both futures complete" in {
      p0() = Return(1)
      f.isDefined must beFalse
      p1() = Return(2)
      f() must be_==(Seq(1, 2))
    }

    "should return with exception if the first future throws" in {
      p0() = Throw(new Exception)
      f() must throwA[Exception]
    }

    "should return with exception if the second future throws" in {
      p0() = Return(1)
      f.isDefined must beFalse
      p1() = Throw(new Exception)
      f() must throwA[Exception]
    }

    "should propagate cancellation" in {
      p0.isCancelled must beFalse
      p1.isCancelled must beFalse
      f.cancel()
      p0.isCancelled must beTrue
      p1.isCancelled must beTrue
    }
  }

  "Future.select()" in {

    "should return the first result" in {
      def tryBothForIndex(i: Int) = {
        "success (%d)".format(i) in {
          val fs = (0 until 10 map { _ => new Promise[Int] }) toArray
          val f = Future.select(fs)
          f.isDefined must beFalse
          fs(i)() = Return(1)
          f.isDefined must beTrue
          f() must beLike {
            case (Return(1), rest) =>
              rest must haveSize(9)
              val elems = fs.slice(0, i) ++ fs.slice(i + 1, 10)
              rest must haveTheSameElementsAs(elems)
              true
          }
        }

        "should failure (%d)".format(i) in {
          val fs = (0 until 10 map { _ => new Promise[Int] }) toArray
          val f = Future.select(fs)
          f.isDefined must beFalse
          val e = new Exception("sad panda")
          fs(i)() = Throw(e)
          f.isDefined must beTrue
          f() must beLike {
            case (Throw(e), rest) =>
              rest must haveSize(9)
              val elems = fs.slice(0, i) ++ fs.slice(i + 1, 10)
              rest must haveTheSameElementsAs(elems)
              true
          }
        }
      }

      // Ensure this works for all indices:
      0 until 10 foreach { tryBothForIndex(_) }
    }

    "should fail if we attempt to select an empty future sequence" in {
      val f = Future.select(Seq())
      f.isDefined must beTrue
      f() must throwA(new IllegalArgumentException("empty future list!"))
    }

    "should propagate cancellation" in {
      val fs = (0 until 10 map { _ => new Promise[Int] }) toArray;
      Future.select(fs).cancel()
      fs foreach { f =>
        f.isCancelled must beTrue
      }
    }
  }

  "Future.toOffer" in {
    "should activate when future is satisfied (poll)" in {
      val p = new Promise[Int]
      val o = p.toOffer
      o.poll() must beNone
      p() = Return(123)
      o.poll() must beLike {
        case Some(f) =>
          f() must be_==(Return(123))
      }
    }

    "should activate when future is satisfied (enqueue)" in {
      val p = new Promise[Int]
      val o = p.toOffer
      val s = new SimpleSetter[Try[Int]]
      o.enqueue(s)
      s.get must beNone
      p() = Return(123)
      s.get must beSome(Return(123))
    }
  }
=======
>>>>>>> 3777b8b5
}<|MERGE_RESOLUTION|>--- conflicted
+++ resolved
@@ -6,11 +6,7 @@
 import java.util.concurrent.ConcurrentLinkedQueue
 import com.twitter.concurrent.SimpleSetter
 
-<<<<<<< HEAD
 class FutureSpec extends Specification with Mockito {
-  "Future" should {
-=======
-object FutureSpec extends Specification with Mockito {
   implicit def futureMatcher[A](future: Future[A]) = new {
     def mustProduce(expected: Try[A]) {
       val latch = new CountDownLatch(1)
@@ -23,7 +19,6 @@
   }
 
   "object Future" should {
->>>>>>> 3777b8b5
     import Future._
 
     "times" in {
@@ -634,180 +629,5 @@
       task() must throwA(new IllegalStateException)
     }
   }
-<<<<<<< HEAD
-
-  "Future.select()" in {
-    val p0 = new Promise[Int]
-    val p1 = new Promise[Int]
-    val f = p0 select p1
-    f.isDefined must beFalse
-
-    "should select the first [result] to complete" in {
-      p0() = Return(1)
-      p1() = Return(2)
-      f() must be_==(1)
-    }
-
-    "should select the first [exception] to complete" in {
-      p0() = Throw(new Exception)
-      p1() = Return(2)
-      f() must throwA[Exception]
-    }
-
-    "should propagate cancellation" in {
-      p0.isCancelled must beFalse
-      p1.isCancelled must beFalse
-      f.cancel()
-      p0.isCancelled must beTrue
-      p1.isCancelled must beTrue
-    }
-  }
-
-  "Future.join()" in {
-    val p0 = new Promise[Int]
-    val p1 = new Promise[Int]
-    val f = p0 join p1
-    f.isDefined must beFalse
-
-    "should only return when both futures complete" in {
-      p0() = Return(1)
-      f.isDefined must beFalse
-      p1() = Return(2)
-      f() must be_==(1, 2)
-    }
-
-    "should return with exception if the first future throws" in {
-      p0() = Throw(new Exception)
-      f() must throwA[Exception]
-    }
-
-    "return with exception if the second future throws" in {
-      p0() = Return(1)
-      f.isDefined must beFalse
-      p1() = Throw(new Exception)
-      f() must throwA[Exception]
-    }
-
-    "propagate cancellation" in {
-      p0.isCancelled must beFalse
-      p1.isCancelled must beFalse
-      f.cancel()
-      p0.isCancelled must beTrue
-      p1.isCancelled must beTrue
-    }
-  }
-
-  "Future.collect()" in {
-    val p0 = new Promise[Int]
-    val p1 = new Promise[Int]
-    val f = Future.collect(Seq(p0, p1))
-    f.isDefined must beFalse
-
-    "should only return when both futures complete" in {
-      p0() = Return(1)
-      f.isDefined must beFalse
-      p1() = Return(2)
-      f() must be_==(Seq(1, 2))
-    }
-
-    "should return with exception if the first future throws" in {
-      p0() = Throw(new Exception)
-      f() must throwA[Exception]
-    }
-
-    "should return with exception if the second future throws" in {
-      p0() = Return(1)
-      f.isDefined must beFalse
-      p1() = Throw(new Exception)
-      f() must throwA[Exception]
-    }
-
-    "should propagate cancellation" in {
-      p0.isCancelled must beFalse
-      p1.isCancelled must beFalse
-      f.cancel()
-      p0.isCancelled must beTrue
-      p1.isCancelled must beTrue
-    }
-  }
-
-  "Future.select()" in {
-
-    "should return the first result" in {
-      def tryBothForIndex(i: Int) = {
-        "success (%d)".format(i) in {
-          val fs = (0 until 10 map { _ => new Promise[Int] }) toArray
-          val f = Future.select(fs)
-          f.isDefined must beFalse
-          fs(i)() = Return(1)
-          f.isDefined must beTrue
-          f() must beLike {
-            case (Return(1), rest) =>
-              rest must haveSize(9)
-              val elems = fs.slice(0, i) ++ fs.slice(i + 1, 10)
-              rest must haveTheSameElementsAs(elems)
-              true
-          }
-        }
-
-        "should failure (%d)".format(i) in {
-          val fs = (0 until 10 map { _ => new Promise[Int] }) toArray
-          val f = Future.select(fs)
-          f.isDefined must beFalse
-          val e = new Exception("sad panda")
-          fs(i)() = Throw(e)
-          f.isDefined must beTrue
-          f() must beLike {
-            case (Throw(e), rest) =>
-              rest must haveSize(9)
-              val elems = fs.slice(0, i) ++ fs.slice(i + 1, 10)
-              rest must haveTheSameElementsAs(elems)
-              true
-          }
-        }
-      }
-
-      // Ensure this works for all indices:
-      0 until 10 foreach { tryBothForIndex(_) }
-    }
-
-    "should fail if we attempt to select an empty future sequence" in {
-      val f = Future.select(Seq())
-      f.isDefined must beTrue
-      f() must throwA(new IllegalArgumentException("empty future list!"))
-    }
-
-    "should propagate cancellation" in {
-      val fs = (0 until 10 map { _ => new Promise[Int] }) toArray;
-      Future.select(fs).cancel()
-      fs foreach { f =>
-        f.isCancelled must beTrue
-      }
-    }
-  }
-
-  "Future.toOffer" in {
-    "should activate when future is satisfied (poll)" in {
-      val p = new Promise[Int]
-      val o = p.toOffer
-      o.poll() must beNone
-      p() = Return(123)
-      o.poll() must beLike {
-        case Some(f) =>
-          f() must be_==(Return(123))
-      }
-    }
-
-    "should activate when future is satisfied (enqueue)" in {
-      val p = new Promise[Int]
-      val o = p.toOffer
-      val s = new SimpleSetter[Try[Int]]
-      o.enqueue(s)
-      s.get must beNone
-      p() = Return(123)
-      s.get must beSome(Return(123))
-    }
-  }
-=======
->>>>>>> 3777b8b5
+
 }
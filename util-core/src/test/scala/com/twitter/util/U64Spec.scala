package com.twitter.util

import util.Random

import org.specs.Specification

class U64Spec extends Specification {
  import U64._

  "comparable" in {
    {
      val a = 0x0000000000000001L
      a must be_==(1)
      val b = 0x0000000000000002L
      b must be_==(2)

      a.u64_<(b) must beTrue
      b.u64_<(a) must beFalse
    }

    {
      val a = 0xFFFFFFFFFFFFFFFFL
      a must be_==(-1)
      val b = 0xFFFFFFFFFFFFFFFEL
      b must be_==(-2)

      a.u64_<(b) must beFalse
      b.u64_<(a) must beTrue
    }

    {
      val a = 0xFFFFFFFFFFFFFFFFL
      a must be_==(-1)
      val b = 0x0000000000000001L
      b must be_==(1)

      a.u64_<(b) must beFalse
      b.u64_<(a) must beTrue
    }
  }

  "comparable in range" in {
    0L.u64_within(0, 1)    must beFalse
    0L.u64_contained(0, 1) must beTrue

    // (inverted range)
    0L.u64_within(-1, 1) must beFalse
    1L.u64_within(-1, 1) must beFalse
    2L.u64_within(-1, 1) must beFalse

    0xFFFFFFFFFFFFFFFEL.u64_within(0xFFFFFFFFFFFFFFFDL, 0xFFFFFFFFFFFFFFFFL) must beTrue
    0xFFFFFFFFFFFFFFFDL.u64_within(0xFFFFFFFFFFFFFFFDL, 0xFFFFFFFFFFFFFFFFL) must beFalse
    0xFFFFFFFFFFFFFFFFL.u64_within(0xFFFFFFFFFFFFFFFDL, 0xFFFFFFFFFFFFFFFFL) must beFalse

    0xFFFFFFFFFFFFFFFEL.u64_contained(0xFFFFFFFFFFFFFFFDL, 0xFFFFFFFFFFFFFFFFL) must beTrue
    0xFFFFFFFFFFFFFFFDL.u64_contained(0xFFFFFFFFFFFFFFFDL, 0xFFFFFFFFFFFFFFFFL) must beTrue
    0xFFFFFFFFFFFFFFFFL.u64_contained(0xFFFFFFFFFFFFFFFDL, 0xFFFFFFFFFFFFFFFFL) must beTrue

    // Bit flip area!
    0x7FFFFFFFFFFFFFFFL.u64_within(0x7FFFFFFFFFFFFFFFL, 0x8000000000000000L) must beFalse
    0x8000000000000000L.u64_within(0x7FFFFFFFFFFFFFFFL, 0x8000000000000000L) must beFalse

    0x7FFFFFFFFFFFFFFFL.u64_contained(0x7FFFFFFFFFFFFFFFL, 0x8000000000000000L) must beTrue
    0x8000000000000000L.u64_contained(0x7FFFFFFFFFFFFFFFL, 0x8000000000000000L) must beTrue

    0x7FFFFFFFFFFFFFFAL.u64_within(0x7FFFFFFFFFFFFFFAL, 0x800000000000000AL) must beFalse
    0x7FFFFFFFFFFFFFFBL.u64_within(0x7FFFFFFFFFFFFFFAL, 0x800000000000000AL) must beTrue
    0x7FFFFFFFFFFFFFFFL.u64_within(0x7FFFFFFFFFFFFFFAL, 0x800000000000000AL) must beTrue
    0x8000000000000000L.u64_within(0x7FFFFFFFFFFFFFFAL, 0x800000000000000AL) must beTrue
    0x8000000000000001L.u64_within(0x7FFFFFFFFFFFFFFAL, 0x800000000000000AL) must beTrue
    0x8000000000000009L.u64_within(0x7FFFFFFFFFFFFFFAL, 0x800000000000000AL) must beTrue
    0x800000000000000AL.u64_within(0x7FFFFFFFFFFFFFFAL, 0x800000000000000AL) must beFalse
  }

  "divisible" in {
    10L.u64_/(5L) must be_==(2L)
    0xFFFFFFFFFFFFFFFFL / 0x0FFFFFFFFFFFFFFFL must be_==(0L)
    0xFFFFFFFFFFFFFFFFL.u64_/(0x0FFFFFFFFFFFFFFFL) must be_==(16L)

    0x7FFFFFFFFFFFFFFFL.u64_/(2) must be_==(0x3FFFFFFFFFFFFFFFL)

    0x8000000000000000L / 2 must be_==(0xc000000000000000L)
    0x8000000000000000L.u64_/(2) must be_==(0x4000000000000000L)

    0x8000000000000000L.u64_/(0x8000000000000000L) must be_==(1)
    0x8000000000000000L.u64_/(0x8000000000000001L) must be_==(0)

    0xFF00000000000000L.u64_/(0x0F00000000000000L) must be_==(0x11L)
    0x8F00000000000000L.u64_/(0x100) must be_==(0x008F000000000000L)
    0x8000000000000000L.u64_/(3) must be_==(0x2AAAAAAAAAAAAAAAL)
  }

  "ids should survive conversions" in {
      val rng = new Random

      (0 until 10000).foreach { _ =>
        val id = rng.nextLong
        id must be equalTo(id.toU64ByteArray.toU64Long)
        id must be equalTo(id.toU64ByteArray.toU64HexString.toU64ByteArray.toU64Long)
      }
    }

    "ids should be serializable" in {
      0L.toU64HexString must be_==("0000000000000000")
      0x0102030405060700L.toU64HexString must be_==("0102030405060700")
      0xFFF1F2F3F4F5F6F7L.toU64HexString must be_==("fff1f2f3f4f5f6f7")
    }
<<<<<<< HEAD
  
=======

    "convert from short hex string" in {
      new RichU64String("7b").toU64Long mustEqual 123L
    }
  }
>>>>>>> 3777b8b5
}<|MERGE_RESOLUTION|>--- conflicted
+++ resolved
@@ -98,20 +98,16 @@
         id must be equalTo(id.toU64ByteArray.toU64Long)
         id must be equalTo(id.toU64ByteArray.toU64HexString.toU64ByteArray.toU64Long)
       }
-    }
 
     "ids should be serializable" in {
       0L.toU64HexString must be_==("0000000000000000")
       0x0102030405060700L.toU64HexString must be_==("0102030405060700")
       0xFFF1F2F3F4F5F6F7L.toU64HexString must be_==("fff1f2f3f4f5f6f7")
     }
-<<<<<<< HEAD
-  
-=======
 
     "convert from short hex string" in {
       new RichU64String("7b").toU64Long mustEqual 123L
     }
   }
->>>>>>> 3777b8b5
+
 }